--- conflicted
+++ resolved
@@ -28,11 +28,7 @@
     <groupId>org.jboss.logmanager</groupId>
     <artifactId>jboss-logmanager</artifactId>
     <packaging>jar</packaging>
-<<<<<<< HEAD
-    <version>2.0.6.Final</version>
-=======
     <version>2.1.0.Beta1-SNAPSHOT</version>
->>>>>>> ca62224e
 
     <parent>
         <groupId>org.jboss</groupId>
